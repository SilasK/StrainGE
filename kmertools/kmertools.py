import os
import gzip
import h5py
import bz2
from Bio import SeqIO
import numpy as np
import matplotlib.pyplot as plt
import kmerizer

DEFAULT_K = 23

A = 0
C = 1
G = 2
T = 3

BASES = "ACGT"


def kmerString(k, kmer):
    seq = ''.join([BASES[(kmer >> (2 * k)) & 3] for k in xrange(k - 1, -1, -1)])
    #seqrc = Seq.reverse_complement(seq)
    #return ("%x" % kmer, seq, seqrc)
    return seq


def openSeqFile(fileName):
    """
    Open a sequence file with SeqIO; can be fasta or fastq with optional gz or bz2 compression.
    Assumes fasta unless ".fastq" or ".fq" in the file name.
    :param fileName:
    :return: SeqIO.parse object
    """

    components = fileName.split('.')
    if "bz2" in components:
        file = bz2.BZ2File(fileName, 'r')
    elif "gz" in components:
        file = gzip.GzipFile(fileName, 'r')
        SeqIO.parse(file, "fastq")
    else:
        file = open(fileName, 'r')
    if "fastq" in components or "fq" in components:
        fileType = "fastq"
    else:
        fileType = "fasta"
    return SeqIO.parse(file, fileType)

def loadNpz(fileName, thing):
    """
    :param fileName: A numpy npz file
    :param thing: A file element of the npz file to return
    :return: the the thing array
    """
    data = np.load(fileName)
    return data[thing]

def loadHdf5(filePath, thing):
    with h5py.File(filePath, 'r') as h5:
        assert h5.attrs["type"] == "KmerSet", "Not a KmerSet file!"
        return np.array(h5[thing])

def loadKmers(fileName):
    if fileName.endswith(".npz"):
        return loadNpz(fileName, "kmers")
    else:
        return loadHdf5(fileName, "kmers")

def loadCounts(fileName):
    if fileName.endswith(".npz"):
        return loadNpz(fileName, "counts")
    else:
        return loadHdf5(fileName, "counts")

def loadFingerprint(fileName):
    if fileName.endswith(".npz"):
        return loadNpz(fileName, "fingerprint")
    else:
        return loadHdf5(fileName, "fingerprint")

def nameFromPath(filePath):
    return os.path.splitext(os.path.basename(filePath))[0]


def kmerSetFromNpz(filePath, k):
    if not filePath.endswith(".npz"):
        filePath += ".npz"
    kset = KmerSet(k)
    data = np.load(filePath)
    if "fingerprint" in data:
        kset.fingerprint = data["fingerprint"]
    if "kmers" in data:
        kset.kmers = data["kmers"]
    if "counts" in data:
        kset.counts = data["counts"]
    return kset

def kmerSetFromHdf5(filePath):
    if not filePath.endswith(".hdf5"):
        filePath += ".hdf5"
    with h5py.File(filePath, 'r') as h5:
        assert h5.attrs["type"] == "KmerSet", "Not a KmerSet file!"
        kset = KmerSet(h5.attrs['k'])
        if "fingerprint" in h5:
            kset.fingerprint = np.array(h5["fingerprint"])
        if "kmers" in h5:
            kset.kmers = np.array(h5["kmers"])
        if "counts" in h5:
            kset.counts = np.array(h5["counts"])
    return kset



def kmerSetFromFile(filePath, k = DEFAULT_K):
    if filePath.endswith(".npz"):
        return kmerSetFromNpz(filePath, k)
    else:
        return kmerSetFromHdf5(filePath)


def similarityScore(kmers1, kmers2, scoring="jaccard"):
    """Compute Jaccard similarity index"""
    # count of kmers in common
    intersection = float(kmerizer.count_common(kmers1, kmers2))
    if scoring == "jaccard":
        # Use Jaccard similarity index
        score = intersection / (kmers1.size + kmers2.size - intersection)
    elif scoring == "minsize":
        # Use intersection / min_size (proper subset scores 1.0)
        score = intersection / min(kmers1.size, kmers2.size)
    elif scoring == "meansize":
        # Use mean size in denominator (used in Mash)
        score = intersection / ((kmers1.size + kmers2.size) / 2.0)
    elif scoring == "maxsize":
        # Use intersection / max_size (proper subset scores min/max)
        score = intersection / max(kmers1.size, kmers2.size)
    elif scoring == "reference":
        # Use intersection / size of reference (useful for comparing reads to assembled references)
        score = intersection / kmers2.size
    else:
<<<<<<< HEAD
        assert scoring in ("jaccard", "minsize", "maxsize", "reference"), "unknown scoring method"
=======
        assert scoring in ("jaccard", "minsize", "maxsize", "meansize"), "unknown scoring method"
>>>>>>> 42703459
    return score


def similarityNumeratorDenominator(kmers1, kmers2, scoring="jaccard"):
    """Compute Jaccard similarity index"""
    # count of kmers in common
    intersection = float(kmerizer.count_common(kmers1, kmers2))
    if scoring == "jaccard":
        # Use Jaccard similarity index
        denom = (kmers1.size + kmers2.size - intersection)
    elif scoring == "minsize":
        # Use intersection / min_size (proper subset scores 1.0)
        denom = min(kmers1.size, kmers2.size)
    elif scoring == "maxsize":
        # Use intersection / max_size (proper subset scores min/max)
        denom = max(kmers1.size, kmers2.size)
    elif scoring == "reference":
        # Use intersection / size of reference (useful for comparing reads to assembled references)
        denom = kmers2.size
    else:
        assert scoring in ("jaccard", "minsize", "maxsize"), "unknown scoring method"
    return intersection, denom


class KmerSet:
    """
    Holds array of kmers and their associated counts & stats.
    """

    def __init__(self, k = DEFAULT_K):
        self.k = k
        # data arrays
        self.kmers = None
        self.counts = None
        self.fingerprint = None
        # stats
        self.nSeqs = 0
        self.nBases = 0
        self.nKmers = 0

    def __eq__(self, other):
        return self.k == other.k and np.array_equal(self.fingerprint, other.fingerprint) \
               and np.array_equal(self.kmers, other.kmers) and np.array_equal(self.counts, other.counts)

    def kmerizeFile(self, fileName, batchSize = 100000000, verbose = True):
        seqFile = openSeqFile(fileName)
        batch = np.empty(batchSize, dtype=np.uint64)

        nSeqs = 0
        nBases = 0
        nKmers = 0
        nBatch = 0 # kmers in this batch

        for seq in seqFile:
            nSeqs += 1
            seqLength = len(seq)
            nBases += seqLength
            if nKmers + seqLength > batchSize:
                self.processBatch(batch, nSeqs, nBases, nKmers, verbose)
                nSeqs = 0
                nBases = 0
                nKmers = 0
            nKmers += kmerizer.kmerize_into_array(self.k, str(seq.seq), batch, nKmers)
        seqFile.close()
        self.processBatch(batch, nSeqs, nBases, nKmers, verbose)

    def kmerizeSeq(self, seq):
        kmers = kmerizer.kmerize(self.k, seq)
        self.nSeqs += 1
        self.nBases += len(seq)
        self.nKmers = kmers.size
        self.kmers, self.counts = np.unique(kmers, return_counts=True)

    def processBatch(self, batch, nseqs, nbases, nkmers, verbose):
        self.nSeqs += nseqs
        self.nBases += nbases
        self.nKmers += nkmers

        newKmers, newCounts = np.unique(batch[:nkmers], return_counts=True)

        if self.kmers is None:
            self.kmers = newKmers
            self.counts = newCounts
        else:
            self.kmers, self.counts = kmerizer.merge_counts(self.kmers, self.counts, newKmers, newCounts)

        if verbose:
            self.printStats()

    def mergeKmerSet(self, other):
        """Create new KmerSet by merging this with another"""
        newSet = KmerSet(self.k)
        newSet.kmers, newSet.counts = kmerizer.merge_counts(self.kmers, self.counts, other.kmers, other.counts)
        return newSet

    def printStats(self):
        print 'Seqs:', self.nSeqs, 'Bases:', self.nBases, 'Kmers:', self.nKmers, \
            'Distinct:', self.kmers.size, 'Singletons:', np.count_nonzero(self.counts == 1)

    def minHash(self, frac = 0.002):
        nkmers = int(round(self.kmers.size * frac))
        order = kmerizer.fnvhash_kmers(self.k, self.kmers).argsort()[:nkmers]
        self.fingerprint = self.kmers[order]
        self.fingerprint.sort()
        return self.fingerprint

    def freqFilter(self, minFreq = 1, maxFreq = None):
        condition = (self.counts >= minFreq)
        if maxFreq:
            condition &= (self.counts <= maxFreq)
        self.kmers = self.kmers[condition]
        self.counts = self.counts[condition]

    def spectrum(self):
        return np.unique(self.counts, return_counts=True)

    def spectrumMinMax(self, delta = .5, maxCopyNumber = 20):
        freq, counts = self.spectrum()
        minIndex = 0
        maxIndex = 0
        haveMin = False
        haveMax = False
        lastFreq = 0
        for i in xrange(freq.size):
            count = counts[i]
            zero = freq[i] > lastFreq + 1
            if haveMax and (zero or freq[i] > freq[maxIndex] * maxCopyNumber):
                break
            if haveMin:
                if count > counts[maxIndex]:
                    maxIndex = i
                if count < counts[maxIndex] * (1 - delta):
                    haveMax = True
            elif count > 1000 and count > counts[minIndex] * (1 + delta):
                haveMin = True
            elif zero or count < counts[minIndex]:
                minIndex = i
                maxIndex = i
            elif counts[i] < counts[minIndex]:
                minIndex = maxIndex = i
            lastFreq = freq[i]
            #print i, freq[i], zero, count, haveMin, freq[minIndex], haveMax, freq[maxIndex]
        if minIndex and maxIndex and counts[maxIndex] > counts[minIndex] * (1 + delta):
            return (freq[minIndex], freq[maxIndex], freq[i-1])
        return None

    def spectrumFilter(self, maxCopyNumber = 20):
        thresholds = self.spectrumMinMax()
        if thresholds:
            self.freqFilter(thresholds[0], thresholds[2])
        return thresholds


    def plotSpectrum(self, fileName = None, maxFreq = None):
        # to get kmer profile, count the counts!
        spectrum = self.spectrum()
        plt.semilogy(spectrum[0], spectrum[1])
        plt.grid = True
        if maxFreq:
            plt.xlim(0, maxFreq)
        plt.xlabel("Kmer Frequency")
        plt.ylabel("Number of Kmers")
        if fileName:
            plt.savefig(fileName)
        else:
            plt.show()

    def writeHistogram(self, fileName):
        spectrum = self.spectrum()
        with open(fileName, 'w') as hist:
            for i in xrange(spectrum[0].size):
                print >> hist, "%d\t%d" % (spectrum[0][i], spectrum[1][i])

    def save_npz(self, fileName, compress = False):
        kwargs = {'kmers': self.kmers, 'counts': self.counts}
        if self.fingerprint is not None:
            kwargs['fingerprint'] = self.fingerprint
        if compress:
            func = np.savez_compressed
        else:
            func = np.savez
        func(fileName, **kwargs)


    def save(self, fileName, compress = None, npz = False):
        """Save in HDF5 file format"""
        if npz:
            self.save_npz(fileName, compress)
            return
        if compress is True:
            compress = "gzip"
        if not fileName.endswith(".hdf5"):
            fileName += ".hdf5"
        with h5py.File(fileName, 'w') as h5:
            h5.attrs["type"] = np.string_("KmerSet")
            h5.attrs["k"] = self.k;
            if self.fingerprint is not None:
                h5.create_dataset("fingerprint", data=self.fingerprint, compression=compress)
            if self.kmers is not None:
                h5.create_dataset("kmers", data=self.kmers, compression=compress)
            if self.counts is not None:
                h5.create_dataset("counts", data=self.counts, compression=compress)

    def load_npz(self, fileName):
        npData = np.load(fileName)
        if 'kmers' in npData.files:
            self.kmers = npData['kmers']
        if 'counts' in npData.files:
            self.counts = npData['counts']
            self.nKmers = self.counts.sum()
        if 'fingerprint' in npData.files:
            self.fingerprint = npData['fingerprint']

    def load(self, fileName):
        if fileName.endswith(".npz"):
            self.load_npz(fileName)
            return
        with h5py.File(fileName, 'r') as h5:
            assert h5.attrs["type"] == "KmerSet", "Not a KmerSet file!"
            self.k = KmerSet(h5.attrs['k'])
            if "fingerprint" in h5:
                self.fingerprint = np.array(h5["fingerprint"])
            if "kmers" in h5:
                self.kmers = np.array(h5["kmers"])
            if "counts" in h5:
                self.counts = np.array(h5["counts"])









<|MERGE_RESOLUTION|>--- conflicted
+++ resolved
@@ -138,11 +138,7 @@
         # Use intersection / size of reference (useful for comparing reads to assembled references)
         score = intersection / kmers2.size
     else:
-<<<<<<< HEAD
-        assert scoring in ("jaccard", "minsize", "maxsize", "reference"), "unknown scoring method"
-=======
-        assert scoring in ("jaccard", "minsize", "maxsize", "meansize"), "unknown scoring method"
->>>>>>> 42703459
+        assert scoring in ("jaccard", "minsize", "maxsize", "meansize", "reference"), "unknown scoring method"
     return score
 
 
