--- conflicted
+++ resolved
@@ -155,11 +155,7 @@
         results.sort(lambda a, b: cmp(b[-1], a[-1]))
         for r in results[:args.top]:
             if args.output:
-<<<<<<< HEAD
-                print >>output, "%d\t%s\t%.3f\t%.2f\t%.2f\t%.2f\t%.3f\t%.3f\t%.3f\t%.3f" % r
-=======
                 output.write("%d\t%s\t%.3f\t%.2f\t%.2f\t%.2f\t%.3f\t%.3f\t%.3f\t%.3f" % r)
->>>>>>> cb1002ac
             else:
                 print "%32s cov %.3f kcov %.2f gcov %.2f spec %.2f acct %.3f even %.3f score %.3f score2 %.3f" % r[1:]
 
